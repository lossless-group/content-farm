--- conflicted
+++ resolved
@@ -1,27 +1,25 @@
-# vscode
-.vscode 
-<<<<<<< HEAD
-.env  
-=======
-.env
->>>>>>> c8a2db49
-
-# Intellij
-*.iml
-.idea
-
-# npm
-node_modules
-
-# Don't include the compiled main.js file in the repo.
-# They should be uploaded to GitHub releases instead.
-main.js
-
-# Exclude sourcemaps
-*.map
-
-# obsidian
-data.json
-
-# Exclude macOS Finder (System Explorer) View States
-.DS_Store
+# vscode
+.vscode 
+
+# environment variables
+.env
+
+# Intellij
+*.iml
+.idea
+
+# npm
+node_modules
+
+# Don't include the compiled main.js file in the repo.
+# They should be uploaded to GitHub releases instead.
+main.js
+
+# Exclude sourcemaps
+*.map
+
+# obsidian
+data.json
+
+# Exclude macOS Finder (System Explorer) View States
+.DS_Store